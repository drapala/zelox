--- conflicted
+++ resolved
@@ -322,14 +322,6 @@
         return all_passed
 
 
-<<<<<<< HEAD
-def main():
-    """Main entry point."""
-    repo_root = sys.argv[1] if len(sys.argv) > 1 else "."
-
-    validator = SchemaValidator(repo_root)
-    success = validator.run_all_validations()
-=======
 def check_source_files_frontmatter(repo_root: Path) -> bool:
     """Check Python source files for frontmatter coverage."""
     features_dir = repo_root / "features"
@@ -409,7 +401,6 @@
         # Run full schema validations
         validator = SchemaValidator(repo_root)
         success = validator.run_all_validations()
->>>>>>> d66eb802
 
     sys.exit(0 if success else 1)
 
